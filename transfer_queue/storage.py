--- conflicted
+++ resolved
@@ -113,17 +113,12 @@
             field_data: Dict with field names as keys, corresponding data in the field as values.
             local_indexes: Local indexes used for putting data.
         """
-<<<<<<< HEAD
-
-        for f in field_data.keys():
-=======
         extracted_data = dict(field_data)
 
         for f, values in extracted_data.items():
             if f not in self.field_data:
                 self.field_data[f] = [None] * self.storage_size
 
->>>>>>> a2ddb30d
             for i, idx in enumerate(local_indexes):
                 if idx < 0 or idx >= self.storage_size:
                     raise ValueError(
