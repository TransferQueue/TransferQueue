# Copyright 2025 The TransferQueue Team
#
# Licensed under the Apache License, Version 2.0 (the "License");
# you may not use this file except in compliance with the License.
# You may obtain a copy of the License at
#
#     http://www.apache.org/licenses/LICENSE-2.0
#
# Unless required by applicable law or agreed to in writing, software
# distributed under the License is distributed on an "AS IS" BASIS,
# WITHOUT WARRANTIES OR CONDITIONS OF ANY KIND, either express or implied.
# See the License for the specific language governing permissions and
# limitations under the License.

import logging
import os
import time
from dataclasses import dataclass, field
from threading import Thread
from typing import Any, Optional
from uuid import uuid4

import ray
import torch
import zmq
from ray.util import get_node_ip_address

from transfer_queue.metadata import (
    BatchMeta,
    FieldMeta,
    SampleMeta,
)
from transfer_queue.utils.utils import (
    ProductionStatus,
    TransferQueueRole,
)
from transfer_queue.utils.zmq_utils import (
    ZMQMessage,
    ZMQRequestType,
    ZMQServerInfo,
    create_zmq_socket,
    get_free_port,
)

logger = logging.getLogger(__name__)
logger.setLevel(os.getenv("TQ_LOGGING_LEVEL", logging.WARNING))

TQ_CONTROLLER_GET_METADATA_TIMEOUT = int(os.environ.get("TQ_CONTROLLER_GET_METADATA_TIMEOUT", 300))
TQ_CONTROLLER_GET_METADATA_CHECK_INTERVAL = int(os.environ.get("TQ_CONTROLLER_GET_METADATA_CHECK_INTERVAL", 1))
TQ_CONTROLLER_CONNECTION_CHECK_INTERVAL = int(os.environ.get("TQ_CONTROLLER_CONNECTION_CHECK_INTERVAL", 2))
TQ_INIT_FIELD_NUM = int(os.environ.get("TQ_INIT_FIELD_NUM", 10))

# Expansion configuration - Unified approach using minimum expansion sizes
TQ_SAMPLE_MIN_EXPANSION_SIZE = int(
    os.environ.get("TQ_SAMPLE_MIN_EXPANSION_SIZE", 10)
)  # Minimum expansion size for samples (rows)
TQ_FIELD_MIN_EXPANSION_SIZE = int(
    os.environ.get("TQ_FIELD_MIN_EXPANSION_SIZE", 5)
)  # Minimum expansion size for fields (columns)
TQ_INIT_SAMPLE_NUM = int(os.environ.get("TQ_INIT_SAMPLE_NUM", 10))  # Initial number of samples


@dataclass
class DataPartitionStatus:
    """
    Robust status information for a data partition with dynamic expansion support.

    This class tracks the production and consumption status of data within a specific
    partition (e.g., "train@global_batch_0", "inference@kv_cache_1") with full support
    for dynamic row and column expansion.
    """

    partition_id: str
    created_at: float = field(default_factory=time.time)

    # Production status tensor - dynamically expandable
    # Values: 0 = not produced, 1 = ready for consumption
    production_status: Optional[torch.Tensor] = None

    # Consumption status per task - task_name -> consumption_tensor
    # Each tensor tracks which samples have been consumed by that task
    consumption_status: dict[str, torch.Tensor] = field(default_factory=dict)

    # Field metadata
    field_name_mapping: dict[str, int] = field(default_factory=dict)  # field_name -> column_index
    field_dtypes: dict[int, dict[str, Any]] = field(default_factory=dict)  # sample_idx -> {field: dtype}
    field_shapes: dict[int, dict[str, Any]] = field(default_factory=dict)  # sample_idx -> {field: shape}

    # Dynamic configuration - these are computed from the current state
    @property
    def total_samples(self) -> int:
        """Current number of samples (rows) in the partition."""
        return self.production_status.shape[0] if self.production_status is not None else 0

    @property
    def total_fields(self) -> int:
        """Current number of fields (columns) in the partition."""
        return len(self.field_name_mapping)

    @property
    def allocated_fields(self) -> int:
        """Current number of allocated columns in the tensor."""
        return self.production_status.shape[1] if self.production_status is not None else 0

    # ==================== Dynamic Expansion Methods ====================

    def ensure_samples_capacity(self, required_samples: int) -> bool:
        """
        Ensure the production status tensor has enough rows for the required samples.
        Dynamically expands if needed using unified minimum expansion size.

        Args:
            required_samples: Minimum number of samples needed

        Returns:
            True if expansion was successful or not needed, False on error
        """
        if self.production_status is None:
            # First-time initialization - use configured initial size
            initial_size = max(TQ_INIT_SAMPLE_NUM, required_samples)
            self.production_status = torch.zeros(initial_size, TQ_INIT_FIELD_NUM, dtype=torch.int8)
            logger.debug(
                f"Initialized production status for partition {self.partition_id}: "
                f"{initial_size} samples, {TQ_INIT_FIELD_NUM} fields"
            )
            return True

        current_samples = self.production_status.shape[0]
        if required_samples > current_samples:
            # Expand rows using minimum expansion size for predictable memory usage
            expansion_needed = required_samples - current_samples
            min_expansion = max(TQ_SAMPLE_MIN_EXPANSION_SIZE, expansion_needed)
            new_samples = current_samples + min_expansion
            new_fields = self.production_status.shape[1]

            expanded_tensor = torch.zeros(new_samples, new_fields, dtype=torch.int8)
            expanded_tensor[:current_samples, :] = self.production_status
            self.production_status = expanded_tensor

            # Update consumption tensors for all tasks
            for task_name, consumption_tensor in self.consumption_status.items():
                expanded_consumption = torch.zeros(new_samples, dtype=torch.int8)
                expanded_consumption[:current_samples] = consumption_tensor
                self.consumption_status[task_name] = expanded_consumption

            logger.debug(
                f"Expanded partition {self.partition_id} from {current_samples} to {new_samples} samples "
                f"(added {min_expansion} samples)"
            )
            return True

        return True

    def ensure_fields_capacity(self, required_fields: int) -> bool:
        """
        Ensure the production status tensor has enough columns for the required fields.
        Dynamically expands if needed using unified minimum expansion size.

        Args:
            required_fields: Minimum number of fields needed

        Returns:
            True if expansion was successful or not needed, False on error
        """
        if self.production_status is None:
            # Will be initialized when samples are added
            return True

        current_fields = self.production_status.shape[1]
        if required_fields > current_fields:
            # Expand columns using minimum expansion size for predictable memory usage
            expansion_needed = required_fields - current_fields
            min_expansion = max(TQ_FIELD_MIN_EXPANSION_SIZE, expansion_needed)
            new_fields = current_fields + min_expansion
            new_samples = self.production_status.shape[0]

            expanded_tensor = torch.zeros(new_samples, new_fields, dtype=torch.int8)
            expanded_tensor[:, :current_fields] = self.production_status
            self.production_status = expanded_tensor

            logger.debug(
                f"Expanded partition {self.partition_id} from {current_fields} to {new_fields} fields "
                f"(added {min_expansion} fields)"
            )
            return True

        return True

    # ==================== Production Status Interface ====================

    def update_production_status(
        self,
        sample_indices: list[int],
        field_names: list[str],
        dtypes: Optional[dict[int, dict[str, Any]]] = None,
        shapes: Optional[dict[int, dict[str, Any]]] = None,
    ) -> bool:
        """
        Update production status for specific samples and fields.
        Handles dynamic expansion of both samples and fields.

        Args:
            sample_indices: List of sample indices to update
            field_names: List of field names to mark as produced
            dtypes: Optional per-sample field dtype information
            shapes: Optional per-sample field shape information

        Returns:
            True if update was successful, False on error
        """
<<<<<<< HEAD
        try:
            # Determine required capacity
            max_sample_idx = max(sample_indices) if sample_indices else -1
            required_samples = max_sample_idx + 1
=======
        self.controller_id = f"TQ_CONTROLLER_{uuid4().hex[:8]}"
>>>>>>> dcf3dc30

            # Register new fields if needed
            new_fields = [field for field in field_names if field not in self.field_name_mapping]
            if new_fields:
                # Add new fields to mapping
                for field in new_fields:
                    self.field_name_mapping[field] = len(self.field_name_mapping)

                required_fields = len(self.field_name_mapping)
                self.ensure_fields_capacity(required_fields)

            # Ensure we have enough rows
            self.ensure_samples_capacity(required_samples)

            # Update production status
            if self.production_status is not None and sample_indices and field_names:
                field_indices = [self.field_name_mapping.get(field) for field in field_names]
                self.production_status[torch.tensor(sample_indices)[:, None], torch.tensor(field_indices)] = 1

            # Update field metadata
            self._update_field_metadata(sample_indices, field_names, dtypes, shapes)

            return True

        except Exception as e:
            logger.error(f"Error updating production status for partition {self.partition_id}: {e}")
            return False

    def _update_field_metadata(
        self,
        sample_indices: list[int],
        field_names: list[str],
        dtypes: Optional[dict[int, dict[str, Any]]] = None,
        shapes: Optional[dict[int, dict[str, Any]]] = None,
    ):
        """Update field dtype and shape metadata."""
        for sample_idx in sample_indices:
            if sample_idx not in self.field_dtypes:
                self.field_dtypes[sample_idx] = {}
            if sample_idx not in self.field_shapes:
                self.field_shapes[sample_idx] = {}

            for field_name in field_names:
                if dtypes and sample_idx in dtypes and field_name in dtypes[sample_idx]:
                    self.field_dtypes[sample_idx][field_name] = dtypes[sample_idx][field_name]
                if shapes and sample_idx in shapes and field_name in shapes[sample_idx]:
                    self.field_shapes[sample_idx][field_name] = shapes[sample_idx][field_name]

    # ==================== Consumption Status Interface ====================

    def get_consumption_status(self, task_name: str) -> torch.Tensor:
        """
        Get or create consumption status for a specific task.
        Handles dynamic expansion when new samples are added.

        Args:
            task_name: Name of the consumer task

        Returns:
            Consumption status tensor for the specified task
        """
        if task_name not in self.consumption_status:
            if self.production_status is not None:
                self.consumption_status[task_name] = torch.zeros(self.total_samples, dtype=torch.int8)
            else:
                self.consumption_status[task_name] = torch.zeros(0, dtype=torch.int8)

        # Ensure consumption tensor has same number of rows as production tensor
        consumption_tensor = self.consumption_status[task_name]
        if self.production_status is not None and consumption_tensor.shape[0] < self.total_samples:
            expanded_consumption = torch.zeros(self.total_samples, dtype=torch.int8)
            expanded_consumption[: consumption_tensor.shape[0]] = consumption_tensor
            self.consumption_status[task_name] = expanded_consumption

        return self.consumption_status[task_name]

    def mark_consumed(self, task_name: str, sample_indices: list[int]) -> bool:
        """
        Mark specific samples as consumed by a task.

        Args:
            task_name: Name of the consumer task
            sample_indices: List of sample indices to mark as consumed

        Returns:
            True if successful, False on error
        """
        try:
            consumption_status = self.get_consumption_status(task_name)
            if consumption_status is not None and sample_indices:
                consumption_status[sample_indices] = 1
            return True
        except Exception as e:
            logger.error(f"Error marking samples consumed for partition {self.partition_id}, task {task_name}: {e}")
            return False

    # ==================== Data Scanning and Query Methods ====================

    def scan_data_status(
        self, field_names: list[str], task_name: str, sample_filter: Optional[list[int]] = None
    ) -> list[int]:
        """
        Scan data status to find samples ready for consumption.
        This replaces the original _scan_data_status functionality.

        Args:
            field_names: List of required field names
            task_name: Name of the consumer task
            sample_filter: Optional list of specific sample indices to consider

        Returns:
            List of sample indices that are ready for consumption
        """
        if self.production_status is None:
            return []

        # Check if all requested fields are registered
        for field in field_names:
            if field not in self.field_name_mapping:
                return []

        # Create row mask
        if sample_filter is not None:
            row_mask = torch.zeros(self.total_samples, dtype=torch.bool)
            valid_indices = [idx for idx in sample_filter if idx < self.total_samples]
            if valid_indices:
                row_mask[valid_indices] = True
        else:
            row_mask = torch.ones(self.total_samples, dtype=torch.bool)

        # Apply consumption filter (exclude already consumed samples)
        consumption_status = self.get_consumption_status(task_name)
        if consumption_status is not None:
            unconsumed_mask = consumption_status == 0
            row_mask &= unconsumed_mask

        # Create column mask for requested fields
        col_mask = torch.zeros(self.allocated_fields, dtype=torch.bool)
        field_indices = [self.field_name_mapping[field] for field in field_names]
        if field_indices:
            col_mask[field_indices] = True

        # Filter production status by masks
        relevant_status = self.production_status[row_mask][:, col_mask]

        # Check if all required fields are ready for each sample
        all_fields_ready = torch.all(relevant_status, dim=1)
        ready_indices_in_filtered = torch.nonzero(all_fields_ready, as_tuple=False).flatten()

        # Map back to original sample indices
        all_indices = torch.where(row_mask)[0]
        ready_sample_indices = all_indices[ready_indices_in_filtered].tolist()

        return ready_sample_indices

    def generate_data_status_mask(
        self, field_names: list[str], task_name: str, sample_filter: Optional[list[int]] = None
    ) -> tuple[Optional[torch.Tensor], Optional[torch.Tensor]]:
        """
        Generate data availability mask for this partition.
        This replaces the original generate_data_status_mask functionality.

        Args:
            field_names: List of field names to check
            task_name: Name of the consumer task
            sample_filter: Optional list of specific sample indices to consider

        Returns:
            Tuple of (row_mask, col_mask) tensors, or (None, None) if not available
        """
        if self.production_status is None:
            return None, None

        # Check if all requested fields are registered
        for field in field_names:
            if field not in self.field_name_mapping:
                return None, None

        # Create row mask
        if sample_filter is not None:
            row_mask = torch.zeros(self.total_samples, dtype=torch.bool)
            valid_indices = [idx for idx in sample_filter if idx < self.total_samples]
            if valid_indices:
                row_mask[valid_indices] = True
        else:
            row_mask = torch.ones(self.total_samples, dtype=torch.bool)

        # Apply consumption filter
        consumption_status = self.get_consumption_status(task_name)
        if consumption_status is not None:
            unconsumed_mask = consumption_status == 0
            row_mask &= unconsumed_mask

        # Create column mask for requested fields
        col_mask = torch.zeros(self.allocated_fields, dtype=torch.bool)
        field_indices = [self.field_name_mapping[field] for field in field_names]
        if field_indices:
            col_mask[field_indices] = True

        return row_mask, col_mask

    # ==================== Field Metadata Methods ====================

    def get_field_dtype(self, sample_idx: int, field_name: str) -> Optional[Any]:
        """Get dtype for a specific sample and field."""
        return self.field_dtypes.get(sample_idx, {}).get(field_name)

    def get_field_shape(self, sample_idx: int, field_name: str) -> Optional[Any]:
        """Get shape for a specific sample and field."""
        return self.field_shapes.get(sample_idx, {}).get(field_name)

    # ==================== Statistics and Monitoring ====================

    def get_statistics(self) -> dict[str, Any]:
        """Get detailed statistics for this partition."""
        stats = {
            "partition_id": self.partition_id,
            "created_at": self.created_at,
            "total_samples": self.total_samples,
            "total_fields": self.total_fields,
            "allocated_fields": self.allocated_fields,
            "registered_tasks": list(self.consumption_status.keys()),
        }

        if self.production_status is not None:
            produced_samples = torch.any(self.production_status == 1, dim=1).sum().item()
            stats["produced_samples"] = produced_samples
            stats["production_progress"] = produced_samples / self.total_samples if self.total_samples > 0 else 0

            # Field-wise production statistics
            field_stats = {}
            for field_name, field_idx in self.field_name_mapping.items():
                field_produced = (self.production_status[:, field_idx] == 1).sum().item()
                field_stats[field_name] = {
                    "produced_samples": field_produced,
                    "production_progress": field_produced / self.total_samples if self.total_samples > 0 else 0,
                }
            stats["field_statistics"] = field_stats

        # Consumption statistics per task
        consumption_stats = {}
        for task_name, consumption_tensor in self.consumption_status.items():
            consumed_samples = (consumption_tensor == 1).sum().item()
            consumption_stats[task_name] = {
                "consumed_samples": consumed_samples,
                "consumption_progress": consumed_samples / self.total_samples if self.total_samples > 0 else 0,
            }
        stats["consumption_statistics"] = consumption_stats

        return stats

    def clear_data(self, clear_consumption: bool = True) -> bool:
        """Clear all production and optionally consumption data."""
        try:
            if self.production_status is not None:
                self.production_status.zero_()

            if clear_consumption:
                for consumption_tensor in self.consumption_status.values():
                    consumption_tensor.zero_()

            return True
        except Exception as e:
            logger.error(f"Error clearing data for partition {self.partition_id}: {e}")
            return False


@ray.remote(num_cpus=1)
class TransferQueueController:
    """
    Dynamic TransferQueue Controller with partition-based data management.

    This refactored controller manages data through dynamic partitions instead of
    fixed global batches. Each partition represents a logical data container
    (e.g., "train@global_batch_0", "inference@kv_cache_1") that can be created
    on-demand and managed independently.

    Key improvements:
    - Dynamic partition creation on-demand
    - No dependency on training-specific parameters (global_batch_size, etc.)
    - Support for diverse use cases (KV cache migration, model resharding, etc.)
    - Flexible data organization through partition-based addressing
    """

    def __init__(self) -> None:
        """Initialize the Dynamic TransferQueue Controller."""
        self.controller_id = f"DYNAMIC_TQ_CONTROLLER_{uuid4()}"

        # Initialize ZMQ sockets for communication
        self._init_zmq_socket()

        # Partition management
        self.partitions: dict[str, DataPartitionStatus] = {}  # partition_id -> DataPartitionStatus

        # Connected storage managers tracking
        self._connected_storage_managers: set[str] = set()

        # Start background processing threads
        self._start_process_handshake()
        self._start_process_update_data_status()
        self._start_process_request()

        logger.info(f"Dynamic TransferQueue Controller {self.controller_id} initialized")

    # ==================== Partition Management API ====================

    def create_partition(self, partition_id: str) -> bool:
        """
        Create a new data partition.

        Note: Partitions now dynamically expand as needed, so initial capacity is not required.

        Args:
            partition_id: Unique identifier for the partition (e.g., "train@global_batch_0")

        Returns:
            True if partition was created successfully, False if it already exists
        """
        if partition_id in self.partitions:
            logger.warning(f"Partition {partition_id} already exists")
            return False

        self.partitions[partition_id] = DataPartitionStatus(partition_id=partition_id)

        logger.info(f"Created partition {partition_id} with dynamic capacity")
        return True

    def get_partition(self, partition_id: str) -> Optional[DataPartitionStatus]:
        """
        Get partition status information.

        Args:
            partition_id: ID of the partition to retrieve

        Returns:
            DataPartitionStatus object if partition exists, None otherwise
        """
        return self.partitions.get(partition_id)

    def list_partitions(self) -> list[str]:
        """
        List all available partition IDs.

        Returns:
            List of partition IDs
        """
        return list(self.partitions.keys())

    def delete_partition(self, partition_id: str) -> bool:
        """
        Delete a partition and all its data.

        Args:
            partition_id: ID of the partition to delete

        Returns:
            True if partition was deleted, False if it didn't exist
        """
        if partition_id in self.partitions:
            del self.partitions[partition_id]
            logger.info(f"Deleted partition {partition_id}")
            return True
        return False

    # ==================== Data Production API ====================

    def update_production_status(
        self,
        partition_id: str,
        sample_indices: list[int],
        field_names: list[str],
        dtypes: Optional[dict[int, dict[str, Any]]] = None,
        shapes: Optional[dict[int, dict[str, Any]]] = None,
    ) -> bool:
        """
        Update production status for specific samples and fields in a partition.
        Delegates to the partition's own update_production_status method.

        Args:
            partition_id: ID of the partition
            sample_indices: List of sample indices to update
            field_names: List of field names to mark as produced
            dtypes: Optional per-sample field dtype information
            shapes: Optional per-sample field shape information

        Returns:
            True if update was successful, False otherwise
        """
        partition = self.get_partition(partition_id)
        if not partition:
            logger.error(f"Partition {partition_id} not found")
            return False

        success = partition.update_production_status(sample_indices, field_names, dtypes, shapes)
        if success:
            logger.debug(
                f"Updated production status for partition {partition_id}: samples={sample_indices}, fields={field_names}"
            )
        return success

    # ==================== Data Consumption API ====================

    def get_consumption_status(self, partition_id: str, task_name: str) -> Optional[torch.Tensor]:
        """
        Get or create consumption status for a specific task and partition.
        Delegates to the partition's own method.

        Args:
            partition_id: ID of the partition
            task_name: Name of the consumer task

        Returns:
            Consumption status tensor if partition exists, None otherwise
        """
        partition = self.get_partition(partition_id)
        if not partition:
            return None

        return partition.get_consumption_status(task_name)

    def generate_data_status_mask(
        self, partition_id: str, field_names: list[str], task_name: str, sample_filter: Optional[list[int]] = None
    ) -> tuple[Optional[torch.Tensor], Optional[torch.Tensor]]:
        """
        Generate data availability mask for a specific partition.
        Delegates to the partition's own method.

        Args:
            partition_id: ID of the partition
            field_names: List of field names to check
            task_name: Name of the consumer task
            sample_filter: Optional list of specific sample indices to consider

        Returns:
            Tuple of (row_mask, col_mask) tensors if partition exists, (None, None) otherwise
        """
        partition = self.get_partition(partition_id)
        if not partition:
            return None, None

        return partition.generate_data_status_mask(field_names, task_name, sample_filter)

    def scan_data_status(
        self,
        partition_id: str,
        field_names: list[str],
        task_name: str,
        batch_size: int,
        sample_filter: Optional[list[int]] = None,
        timeout: float = TQ_CONTROLLER_GET_METADATA_TIMEOUT,
    ) -> list[int]:
        """
        Find samples that are ready for consumption in a specific partition.
        Delegates scanning functionality to the partition's own method.

        Args:
            partition_id: ID of the partition
            field_names: List of required field names
            task_name: Name of the consumer task
            batch_size: Number of samples needed
            sample_filter: Optional list of specific sample indices to consider
            timeout: Maximum time to wait for sufficient data

        Returns:
            List of sample indices that are ready for consumption

        Raises:
            TimeoutError: If sufficient data is not available within timeout
        """
        start_time = time.time()

        while True:
            partition = self.get_partition(partition_id)
            if not partition:
                if time.time() - start_time > timeout:
                    raise TimeoutError(f"Partition {partition_id} not found")
                time.sleep(TQ_CONTROLLER_GET_METADATA_CHECK_INTERVAL)
                continue

            # Use partition's own scanning method
            ready_sample_indices = partition.scan_data_status(field_names, task_name, sample_filter)

            if len(ready_sample_indices) >= batch_size:
                return ready_sample_indices[:batch_size]

            if time.time() - start_time > timeout:
                raise TimeoutError(
                    f"Timeout waiting for sufficient data in partition {partition_id}. "
                    f"Required: {batch_size}, Available: {len(ready_sample_indices)}"
                )

            logger.warning(
                f"Insufficient data in partition {partition_id}. Required: {batch_size}, "
                f"Available: {len(ready_sample_indices)}. Retrying in {TQ_CONTROLLER_GET_METADATA_CHECK_INTERVAL}s..."
            )
            time.sleep(TQ_CONTROLLER_GET_METADATA_CHECK_INTERVAL)

    # ==================== Metadata Generation API ====================

    def generate_batch_meta(
        self, partition_id: str, sample_indices: list[int], field_names: list[str], task_name: str, mode: str = "fetch"
    ) -> BatchMeta:
        """
        Generate BatchMeta for specific samples in a partition.

        Args:
            partition_id: ID of the partition
            sample_indices: List of sample indices to include
            field_names: List of field names to include
            task_name: Name of the consumer task
            mode: Operation mode - 'fetch', 'insert', or 'force_fetch'

        Returns:
            BatchMeta object containing sample metadata

        Raises:
            ValueError: If partition doesn't exist or invalid mode
        """
        partition = self.get_partition(partition_id)
        if not partition:
            raise ValueError(f"Partition {partition_id} not found")

        if mode not in ["fetch", "insert", "force_fetch"]:
            raise ValueError(f"Invalid mode: {mode}")

        # Mark samples as consumed if in fetch mode
        if mode == "fetch":
            partition.mark_consumed(task_name, sample_indices)

        # Generate sample metadata
        samples = []
        for sample_idx in sample_indices:
            fields = {}
            for field_name in field_names:
                # Determine production status
                if mode == "fetch":
                    production_status = ProductionStatus.READY_FOR_CONSUME
                    dtype = partition.get_field_dtype(sample_idx, field_name)
                    shape = partition.get_field_shape(sample_idx, field_name)
                elif mode == "insert":
                    production_status = ProductionStatus.NOT_PRODUCED
                    dtype = None
                    shape = None
                elif mode == "force_fetch":
                    field_idx = partition.field_name_mapping.get(field_name)
                    if (
                        field_idx is not None
                        and partition.production_status is not None
                        and partition.production_status[sample_idx, field_idx] == 1
                    ):
                        production_status = ProductionStatus.READY_FOR_CONSUME
                        dtype = partition.get_field_dtype(sample_idx, field_name)
                        shape = partition.get_field_shape(sample_idx, field_name)
                    else:
                        production_status = ProductionStatus.NOT_PRODUCED
                        dtype = None
                        shape = None

                fields[field_name] = FieldMeta(
                    name=field_name,
                    dtype=dtype,
                    shape=shape,
                    production_status=production_status,
                )

            # Extract global step from partition_id if it follows the pattern "type@step"
            global_step = 0
            if "@" in partition_id:
                try:
                    global_step = int(partition_id.split("@")[1].split("_")[-1])
                except (IndexError, ValueError):
                    pass

            sample = SampleMeta(
                global_step=global_step,
                global_index=sample_idx,
                fields=fields,
            )
            samples.append(sample)

        return BatchMeta(samples=samples)

    # ==================== Advanced Query API ====================

    def query_partitions_by_pattern(self, pattern: str) -> list[str]:
        """
        Find partition IDs matching a specific pattern.

        Args:
            pattern: Pattern to match (supports wildcards like "train@*")

        Returns:
            List of matching partition IDs
        """
        import fnmatch

        return [pid for pid in self.partitions.keys() if fnmatch.fnmatch(pid, pattern)]

    def get_partition_statistics(self, partition_id: str) -> Optional[dict[str, Any]]:
        """
        Get detailed statistics for a partition.
        Delegates to the partition's own method.

        Args:
            partition_id: ID of the partition

        Returns:
            Dictionary containing partition statistics, or None if partition doesn't exist
        """
        partition = self.get_partition(partition_id)
        if not partition:
            return None

        return partition.get_statistics()

    def clear_partition_data(self, partition_id: str, clear_consumption: bool = True) -> bool:
        """
        Clear data for a specific partition.

        Args:
            partition_id: ID of the partition to clear
            clear_consumption: Whether to also clear consumption status

        Returns:
            True if cleared successfully, False otherwise
        """
        partition = self.get_partition(partition_id)
        if not partition:
            return False

        success = partition.clear_data(clear_consumption)
        if success:
            logger.info(f"Cleared data for partition {partition_id}")
        return success

    # ==================== Legacy Compatibility API ====================
    # These methods provide backward compatibility with the original controller interface

    def _extract_partition_info_from_step(self, global_step: int, data_type: str = "train") -> tuple[str, int, int]:
        """
        Helper method to extract partition information in legacy format.

        Args:
            global_step: Global step number
            data_type: Type of data (train, inference, etc.)

        Returns:
            Tuple of (partition_id, start_idx, end_idx)
        """
        # For legacy compatibility, assume fixed batch sizes
        # This would need to be configured based on use case
        default_batch_size = 32  # This should be configurable
        default_num_samples = 1

        partition_id = f"{data_type}@global_batch_{global_step}"
        start_idx = 0
        end_idx = default_batch_size * default_num_samples

        return partition_id, start_idx, end_idx

    def get_metadata_legacy(
        self,
        data_fields: list[str],
        batch_size: int,
        global_step: int,
        mode: str = "fetch",
        task_name: Optional[str] = None,
        get_n_samples: bool = False,
        data_type: str = "train",
    ) -> BatchMeta:
        """
        Legacy compatibility method for getting metadata.

        This method adapts the old global_step-based interface to the new partition-based system.
        """
        partition_id, start_idx, _ = self._extract_partition_info_from_step(global_step, data_type)

        # Create partition if it doesn't exist
        if partition_id not in self.partitions:
            self.create_partition(partition_id)

        if mode == "insert":
            # For insert mode, return metadata for the entire batch
            sample_indices = list(range(start_idx, start_idx + batch_size))
            return self.generate_batch_meta(partition_id, sample_indices, data_fields, task_name or "", mode)

        if task_name is None:
            raise ValueError("task_name is required for fetch modes")

        # For fetch modes, find ready samples
        ready_samples = self.scan_data_status(partition_id, data_fields, task_name, batch_size)

        return self.generate_batch_meta(partition_id, ready_samples, data_fields, task_name, mode)

    # ==================== ZMQ Communication Methods ====================
    # These methods are largely unchanged from the original implementation

    def _init_zmq_socket(self):
        """Initialize ZMQ sockets for communication."""
        self.zmq_context = zmq.Context()
        self._node_ip = get_node_ip_address()
        self._handshake_socket_port = get_free_port()
        self._request_handle_socket_port = get_free_port()
        self._data_status_update_socket_port = get_free_port()

        self.handshake_socket = create_zmq_socket(
            ctx=self.zmq_context,
            socket_type=zmq.ROUTER,
        )
        self.handshake_socket.bind(f"tcp://{self._node_ip}:{self._handshake_socket_port}")

        self.request_handle_socket = create_zmq_socket(
            ctx=self.zmq_context,
            socket_type=zmq.ROUTER,
        )
        self.request_handle_socket.bind(f"tcp://{self._node_ip}:{self._request_handle_socket_port}")

        self.data_status_update_socket = create_zmq_socket(
            ctx=self.zmq_context,
            socket_type=zmq.ROUTER,
        )
        self.data_status_update_socket.bind(f"tcp://{self._node_ip}:{self._data_status_update_socket_port}")

        self.zmq_server_info = ZMQServerInfo(
            role=TransferQueueRole.CONTROLLER,
            id=self.controller_id,
            ip=self._node_ip,
            ports={
                "handshake_socket": self._handshake_socket_port,
                "request_handle_socket": self._request_handle_socket_port,
                "data_status_update_socket": self._data_status_update_socket_port,
            },
        )

    def _wait_connection(self):
        """Wait for storage instances to complete handshake with retransmission support."""
        poller = zmq.Poller()
        poller.register(self.handshake_socket, zmq.POLLIN)

        logger.info(f"Dynamic Controller {self.controller_id} started waiting for storage connections...")

        while True:
            socks = dict(poller.poll(TQ_CONTROLLER_CONNECTION_CHECK_INTERVAL * 1000))

            if self.handshake_socket in socks:
                try:
                    identity, serialized_msg = self.handshake_socket.recv_multipart()
                    request_msg = ZMQMessage.deserialize(serialized_msg)

                    if request_msg.request_type == ZMQRequestType.HANDSHAKE:
                        storage_manager_id = request_msg.sender_id

                        # Always send ACK for HANDSHAKE
                        response_msg = ZMQMessage.create(
                            request_type=ZMQRequestType.HANDSHAKE_ACK,
                            sender_id=self.controller_id,
                            body={},
                        ).serialize()
                        self.handshake_socket.send_multipart([identity, response_msg])

                        # Track new connections
                        if storage_manager_id not in self._connected_storage_managers:
                            self._connected_storage_managers.add(storage_manager_id)
                            storage_manager_type = request_msg.body.get("storage_manager_type", "Unknown")
                            logger.info(
                                f"Dynamic Controller {self.controller_id} received handshake from "
                                f"storage manager {storage_manager_id} (type: {storage_manager_type}). "
                                f"Total connected: {len(self._connected_storage_managers)}"
                            )
                        else:
                            logger.debug(
                                f"Dynamic Controller {self.controller_id} received duplicate handshake from "
                                f"storage manager {storage_manager_id}. Resending ACK."
                            )

                except Exception as e:
                    logger.error(f"Dynamic Controller {self.controller_id} error processing handshake: {e}")

    def _start_process_handshake(self):
        """Start the handshake process thread."""
        self.wait_connection_thread = Thread(
            target=self._wait_connection, name="DynamicTransferQueueControllerWaitConnectionThread", daemon=True
        )
        self.wait_connection_thread.start()

    def _start_process_update_data_status(self):
        """Start the data status update processing thread."""
        self.process_update_data_status_thread = Thread(
            target=self._update_data_status,
            name="DynamicTransferQueueControllerProcessUpdateDataStatusThread",
            daemon=True,
        )
        self.process_update_data_status_thread.start()

    def _start_process_request(self):
        """Start the request processing thread."""
        self.process_request_thread = Thread(
            target=self._process_request, name="DynamicTransferQueueControllerProcessRequestThread", daemon=True
        )
        self.process_request_thread.start()

    def _process_request(self):
        """Main request processing loop - adapted for partition-based operations."""
        while True:
            identity, serialized_msg = self.request_handle_socket.recv_multipart()
            request_msg = ZMQMessage.deserialize(serialized_msg)

            if request_msg.request_type == ZMQRequestType.GET_META:
                # Handle new partition-based metadata requests
                params = request_msg.body
                partition_id = params.get("partition_id")
                task_name = params.get("task_name")

                if partition_id and task_name:
                    # New partition-based request
                    sample_indices = self.scan_data_status(
                        partition_id=partition_id,
                        field_names=params["data_fields"],
                        task_name=task_name,
                        batch_size=params["batch_size"],
                        timeout=params.get("timeout", TQ_CONTROLLER_GET_METADATA_TIMEOUT),
                    )

                    metadata = self.generate_batch_meta(
                        partition_id=partition_id,
                        sample_indices=sample_indices,
                        field_names=params["data_fields"],
                        task_name=task_name,
                        mode=params.get("mode", "fetch"),
                    )
                else:
                    # Legacy compatibility mode
                    metadata = self.get_metadata_legacy(
                        data_fields=params["data_fields"],
                        batch_size=params["batch_size"],
                        global_step=params["global_step"],
                        mode=params.get("mode", "fetch"),
                        task_name=params.get("task_name", None),
                        get_n_samples=params.get("get_n_samples", False),
                    )

                response_msg = ZMQMessage.create(
                    request_type=ZMQRequestType.GET_META_RESPONSE,
                    sender_id=self.controller_id,
                    receiver_id=request_msg.sender_id,
                    body={"metadata": metadata},
                )

            elif request_msg.request_type == ZMQRequestType.CHECK_CONSUMPTION:
                # Handle consumption status checks
                params = request_msg.body
                partition_id = params.get("partition_id")

                if partition_id:
                    # New partition-based consumption check
                    consumption_status = self.get_consumption_status(partition_id, params["task_name"])
                    sample_filter = params.get("sample_filter")

                    if consumption_status is not None and sample_filter:
                        batch_status = consumption_status[sample_filter]
                        consumed = torch.all(batch_status == 1).item()
                    elif consumption_status is not None:
                        batch_status = consumption_status
                        consumed = torch.all(batch_status == 1).item()
                    else:
                        consumed = False
                else:
                    # Legacy compatibility mode would go here
                    consumed = False

                response_msg = ZMQMessage.create(
                    request_type=ZMQRequestType.CONSUMPTION_RESPONSE,
                    sender_id=self.controller_id,
                    receiver_id=request_msg.sender_id,
                    body={
                        "partition_id": partition_id,
                        "consumed": consumed,
                    },
                )

            # Handle other request types (CLEAR_META, GET_CLEAR_META) as needed
            # ... (implementation would be similar to original but partition-aware)

            self.request_handle_socket.send_multipart([identity, response_msg.serialize()])

    def _update_data_status(self):
        """Process data status update messages from storage units - adapted for partitions."""
        while True:
            identity, serialized_msg = self.data_status_update_socket.recv_multipart()
            request_msg = ZMQMessage.deserialize(serialized_msg)

            if request_msg.request_type == ZMQRequestType.NOTIFY_DATA_UPDATE:
                message_data = request_msg.body

                partition_id = message_data.get("partition_id")
                if not partition_id:
                    # Legacy compatibility - extract partition from global_step
                    global_step = message_data.get("global_step", 0)
                    data_type = message_data.get("data_type", "train")
                    partition_id, _, _ = self._extract_partition_info_from_step(global_step, data_type)

                # Ensure partition exists
                if partition_id not in self.partitions:
                    num_samples = len(message_data.get("global_indexes", []))
                    self.create_partition(partition_id)

                # Update production status
                success = self.update_production_status(
                    partition_id=partition_id,
                    sample_indices=message_data.get("global_indexes", []),
                    field_names=message_data.get("fields", []),
                    dtypes=message_data.get("dtypes", {}),
                    shapes=message_data.get("shapes", {}),
                )

                if success:
                    logger.info(f"Updated production status for partition {partition_id}")

                # Send acknowledgment
                response_msg = ZMQMessage.create(
                    request_type=ZMQRequestType.NOTIFY_DATA_UPDATE_ACK,
                    sender_id=self.controller_id,
                    body={
                        "controller_id": self.controller_id,
                        "partition_id": partition_id,
                        "success": success,
                    },
                )
                self.data_status_update_socket.send_multipart([identity, response_msg.serialize()])

    def get_zmq_server_info(self) -> ZMQServerInfo:
        """Get ZMQ server connection information."""
        return self.zmq_server_info

    # ==================== Monitoring and Diagnostics ====================

    def get_controller_status(self) -> dict[str, Any]:
        """
        Get comprehensive controller status information.

        Returns:
            Dictionary containing controller statistics and status
        """
        status = {
            "controller_id": self.controller_id,
            "total_partitions": len(self.partitions),
            "connected_storage_managers": len(self._connected_storage_managers),
            "uptime_seconds": time.time()
            - (self.partitions[list(self.partitions.keys())[0]].created_at if self.partitions else time.time()),
            "partitions": {},
        }

        # Add statistics for each partition
        for partition_id in self.partitions:
            status["partitions"][partition_id] = self.get_partition_statistics(partition_id)

        return status<|MERGE_RESOLUTION|>--- conflicted
+++ resolved
@@ -15,6 +15,7 @@
 import logging
 import os
 import time
+from collections import defaultdict
 from dataclasses import dataclass, field
 from threading import Thread
 from typing import Any, Optional
@@ -60,6 +61,137 @@
 TQ_INIT_SAMPLE_NUM = int(os.environ.get("TQ_INIT_SAMPLE_NUM", 10))  # Initial number of samples
 
 
+class PartitionIndexManager:
+    """
+    管理分区与全局索引的映射关系，负责索引的分配和复用
+    修复版本：解决了索引分配可能导致的覆盖问题
+    """
+
+    def __init__(self):
+        # 记录每个分区使用的global_index集合
+        self.partition_to_indexes = defaultdict(set)
+
+        # 可复用的global_index池 - 使用列表存储
+        self.reusable_indexes = []
+
+        # 全局索引计数器，用于分配新的索引
+        self.global_index_counter = 0
+
+        # 跟踪所有已分配的索引（活跃的 + 可复用的）
+        self.allocated_indexes = set()
+
+    def allocate_indexes(self, partition_id, count=1):
+        """
+        为指定分区分配global_index
+        优先从可复用池中获取，不足时分配新的索引
+
+        修复点：
+        1. 确保新分配的索引不会与现有活跃索引冲突
+        2. 维护allocated_indexes集合跟踪所有已分配的索引
+        3. 智能global_index_counter始终指向最大已分配索引+1
+
+        Args:
+            partition_id: 分区ID
+            count: 需要分配的索引数量
+
+        Returns:
+            list: 分配的global_index列表
+        """
+        indexes = []
+
+        # 从可复用池中获取索引
+        if self.reusable_indexes and count > 0:
+            # 计算需要从可复用池获取的索引数量
+            num_reuse = min(count, len(self.reusable_indexes))
+
+            # 使用切片操作一次性获取多个元素（从开头获取，FIFO原则）
+            indexes.extend(self.reusable_indexes[:num_reuse])
+            del self.reusable_indexes[:num_reuse]
+
+            # 从allocated_indexes中移除这些索引（它们将重新变为活跃状态）
+            for idx in indexes:
+                self.allocated_indexes.discard(idx)
+
+        # 如果可复用池中的索引不足，分配新的索引
+        if len(indexes) < count:
+            # 确保新分配的索引不会与现有索引冲突
+            needed = count - len(indexes)
+            new_indexes = []
+
+            while len(new_indexes) < needed:
+                # 检查当前计数器指向的索引是否已被使用
+                if self.global_index_counter not in self.allocated_indexes:
+                    new_indexes.append(self.global_index_counter)
+                    self.allocated_indexes.add(self.global_index_counter)
+                    self.global_index_counter += 1
+                else:
+                    # 如果已被使用，递增计数器直到找到可用的索引
+                    self.global_index_counter += 1
+
+            indexes.extend(new_indexes)
+
+        # 记录分区与索引的关系
+        self.partition_to_indexes[partition_id].update(indexes)
+
+        return indexes
+
+    def release_indexes(self, partition_id):
+        """
+        释放指定分区的所有global_index，将其加入可复用池
+
+        修复点：
+        1. 释放的索引添加到allocated_indexes集合
+        2. 不修改global_index_counter，确保其始终指向最大已分配索引+1
+
+        Args:
+            partition_id: 分区ID
+
+        Returns:
+            list: 释放的global_index列表
+        """
+        if partition_id in self.partition_to_indexes:
+            indexes = self.partition_to_indexes.pop(partition_id)
+
+            # 将释放的索引添加到可复用池
+            self.reusable_indexes.extend(indexes)
+
+            # 将释放的索引添加到allocated_indexes集合
+            self.allocated_indexes.update(indexes)
+
+            return indexes
+        return []
+
+    def get_indexes_for_partition(self, partition_id):
+        """
+        获取指定分区的所有global_index
+
+        Args:
+            partition_id: 分区ID
+
+        Returns:
+            set: 该分区的global_index集合
+        """
+        return self.partition_to_indexes.get(partition_id, set()).copy()
+
+    def get_allocated_indexes(self):
+        """
+        获取所有已分配的索引（活跃的 + 可复用的）
+
+        Returns:
+            set: 所有已分配的索引
+        """
+        # 活跃索引
+        active_indexes = set()
+        for indexes in self.partition_to_indexes.values():
+            active_indexes.update(indexes)
+
+        # 可复用索引
+        reusable_indexes = set(self.reusable_indexes)
+
+        # 返回所有已分配的索引
+        return active_indexes.union(reusable_indexes)
+
+
 @dataclass
 class DataPartitionStatus:
     """
@@ -208,14 +340,13 @@
         Returns:
             True if update was successful, False on error
         """
-<<<<<<< HEAD
+        self.controller_id = f"DYNAMIC_TQ_CONTROLLER_{uuid4().hex[:8]}"
         try:
             # Determine required capacity
-            max_sample_idx = max(sample_indices) if sample_indices else -1
-            required_samples = max_sample_idx + 1
-=======
-        self.controller_id = f"TQ_CONTROLLER_{uuid4().hex[:8]}"
->>>>>>> dcf3dc30
+            num_samples = len(sample_indices) if sample_indices else -1
+            # TODO: 确认为什么这里要+1
+            # required_samples = num_samples + 1
+            required_samples = num_samples
 
             # Register new fields if needed
             new_fields = [field for field in field_names if field not in self.field_name_mapping]
@@ -467,15 +598,15 @@
 
         return stats
 
-    def clear_data(self, clear_consumption: bool = True) -> bool:
+    def clear_data(self, global_indexes_range: list[int], clear_consumption: bool = True) -> bool:
         """Clear all production and optionally consumption data."""
         try:
             if self.production_status is not None:
-                self.production_status.zero_()
+                self.production_status[global_indexes_range, :] = 0
 
             if clear_consumption:
                 for consumption_tensor in self.consumption_status.values():
-                    consumption_tensor.zero_()
+                    consumption_tensor[global_indexes_range] = 0
 
             return True
         except Exception as e:
@@ -510,6 +641,9 @@
         # Partition management
         self.partitions: dict[str, DataPartitionStatus] = {}  # partition_id -> DataPartitionStatus
 
+        # Partition GlobalIndex management
+        self.index_manager = PartitionIndexManager() # partition_id -> global_indexes
+
         # Connected storage managers tracking
         self._connected_storage_managers: set[str] = set()
 
@@ -579,6 +713,10 @@
             logger.info(f"Deleted partition {partition_id}")
             return True
         return False
+
+    # ==================== Partition Index Management API ====================
+    def get_partition_index_range(self, partition) -> set:
+        return self.index_manager.get_indexes_for_partition(partition)
 
     # ==================== Data Production API ====================
 
@@ -658,10 +796,97 @@
 
         return partition.generate_data_status_mask(field_names, task_name, sample_filter)
 
+    def get_metadata(
+        self,
+        data_fields: list[str],
+        partition_id: str,
+        mode: str = "fetch",
+        task_name: str | None = None,
+        batch_size: int | None = None,
+        get_n_samples=False,  # TODO: get_n_samples作用在哪个步骤？insert模式设置了get_n_samples=True，但是没看到有对应的处理逻辑
+        *args,
+        **kwargs,
+    ) -> BatchMeta:
+        """
+        Retrieve metadata with support for three modes.
+
+        Args:
+            data_fields: List of field names to include in metadata
+            batch_size: Number of samples to retrieve
+            global_step: Global step for which to retrieve metadata
+            mode: Operation mode - 'insert', 'fetch', or 'force_fetch'
+                - mode="insert": Insert metadata for new rows (without checking data status)
+                - mode="fetch": Retrieve metadata for ready data (check data status and sample)
+                - mode="force_fetch": Directly return metadata (without checking data status)
+            task_name: Name of the consumer task (required for fetch modes)
+            get_n_samples: Whether to retrieve n_samples as groups
+            *args: Additional positional arguments
+            **kwargs: Additional keyword arguments
+
+        Returns:
+            BatchMeta object containing the requested metadata
+
+        Raises:
+            TimeoutError: If waiting for sufficient data times out in fetch mode
+        """
+        if partition_id not in self.partitions:
+            self.create_partition(partition_id)
+
+        if mode == "insert":
+            # TODO: 区分初次put_data和clear_meta获取batch_global_indices的方法
+            if data_fields:
+                # 初次put_data时，调用insert模式的get_metadata
+                batch_global_indices = self.index_manager.allocate_indexes(partition_id, count=batch_size)
+            else:
+                # clear metadata时调用get_metadata传入的data_fields为空
+                batch_global_indices = self.index_manager.get_indexes_for_partition(partition_id)
+            return self.generate_batch_meta(partition_id, batch_global_indices, data_fields, task_name, mode)
+
+        assert task_name is not None
+        if mode == "fetch":
+            # Find consumable samples within current batch and package into BatchMeta when reading
+
+            start_time = time.time()
+            while True:
+                ready_for_consume_idx = self.scan_data_status(partition_id, data_fields, task_name, batch_size)
+
+                if len(ready_for_consume_idx) >= batch_size:
+                    break
+
+                if time.time() - start_time > TQ_CONTROLLER_GET_METADATA_TIMEOUT:
+                    raise TimeoutError(
+                        f"Timeout while waiting for sufficient data. "
+                        f"Required: {batch_size}, Available: {len(ready_for_consume_idx)}"
+                    )
+
+                logger.warning(
+                    f"Insufficient data available. Required: {batch_size}, "
+                    f"Available: {len(ready_for_consume_idx)}. Retrying in "
+                    f"{TQ_CONTROLLER_GET_METADATA_CHECK_INTERVAL}s..."
+                )
+                time.sleep(TQ_CONTROLLER_GET_METADATA_CHECK_INTERVAL)
+            logger.debug(f"ready for consume idx: {ready_for_consume_idx}")
+            batch_global_indices = ready_for_consume_idx
+        elif mode == "force_fetch":
+            global_indexes_range = self.index_manager.get_indexes_for_partition(partition_id)
+            consumer_status = self.get_consumption_status(partition_id, task_name)
+            not_consumed_idx = [i for i in global_indexes_range if consumer_status[i] == 0]
+            batch_global_indices = not_consumed_idx
+
+        # # Mark this batch of data as consumed
+        # consumer_status = self.get_consumption_status(partition_id, task_name)
+        # consumer_status[batch_global_indices] = 1
+
+        # Package into metadata
+        metadata = self.generate_batch_meta(partition_id, batch_global_indices, data_fields, task_name, mode)
+        logger.debug(f"get_metadata: {metadata}")
+
+        return metadata
+
     def scan_data_status(
         self,
         partition_id: str,
-        field_names: list[str],
+        data_fields: list[str],
         task_name: str,
         batch_size: int,
         sample_filter: Optional[list[int]] = None,
@@ -673,7 +898,7 @@
 
         Args:
             partition_id: ID of the partition
-            field_names: List of required field names
+            data_fields: List of required field names
             task_name: Name of the consumer task
             batch_size: Number of samples needed
             sample_filter: Optional list of specific sample indices to consider
@@ -696,7 +921,7 @@
                 continue
 
             # Use partition's own scanning method
-            ready_sample_indices = partition.scan_data_status(field_names, task_name, sample_filter)
+            ready_sample_indices = partition.scan_data_status(data_fields, task_name, sample_filter)
 
             if len(ready_sample_indices) >= batch_size:
                 return ready_sample_indices[:batch_size]
@@ -716,7 +941,7 @@
     # ==================== Metadata Generation API ====================
 
     def generate_batch_meta(
-        self, partition_id: str, sample_indices: list[int], field_names: list[str], task_name: str, mode: str = "fetch"
+        self, partition_id: str, batch_global_indices: list[int], data_fields: list[str], task_name: str, mode: str = "fetch"
     ) -> BatchMeta:
         """
         Generate BatchMeta for specific samples in a partition.
@@ -741,34 +966,34 @@
         if mode not in ["fetch", "insert", "force_fetch"]:
             raise ValueError(f"Invalid mode: {mode}")
 
-        # Mark samples as consumed if in fetch mode
-        if mode == "fetch":
-            partition.mark_consumed(task_name, sample_indices)
+        # Mark samples as consumed if in fetch or force_fetch mode
+        if mode in ["fetch", "force_fetch"]:
+            partition.mark_consumed(task_name, batch_global_indices)
 
         # Generate sample metadata
         samples = []
-        for sample_idx in sample_indices:
+        for global_index in batch_global_indices:
             fields = {}
-            for field_name in field_names:
+            for field_name in data_fields:
                 # Determine production status
                 if mode == "fetch":
                     production_status = ProductionStatus.READY_FOR_CONSUME
-                    dtype = partition.get_field_dtype(sample_idx, field_name)
-                    shape = partition.get_field_shape(sample_idx, field_name)
+                    dtype = partition.get_field_dtype(global_index, field_name)
+                    shape = partition.get_field_shape(global_index, field_name)
                 elif mode == "insert":
                     production_status = ProductionStatus.NOT_PRODUCED
                     dtype = None
                     shape = None
                 elif mode == "force_fetch":
-                    field_idx = partition.field_name_mapping.get(field_name)
+                    field_index = partition.field_name_mapping.get(field_name)
                     if (
-                        field_idx is not None
+                        field_index is not None
                         and partition.production_status is not None
-                        and partition.production_status[sample_idx, field_idx] == 1
+                        and partition.production_status[global_index, field_index] == 1
                     ):
-                        production_status = ProductionStatus.READY_FOR_CONSUME
-                        dtype = partition.get_field_dtype(sample_idx, field_name)
-                        shape = partition.get_field_shape(sample_idx, field_name)
+                        production_status = ProductionStatus.NOT_PRODUCED
+                        dtype = partition.get_field_dtype(global_index, field_name)
+                        shape = partition.get_field_shape(global_index, field_name)
                     else:
                         production_status = ProductionStatus.NOT_PRODUCED
                         dtype = None
@@ -781,57 +1006,17 @@
                     production_status=production_status,
                 )
 
-            # Extract global step from partition_id if it follows the pattern "type@step"
-            global_step = 0
-            if "@" in partition_id:
-                try:
-                    global_step = int(partition_id.split("@")[1].split("_")[-1])
-                except (IndexError, ValueError):
-                    pass
-
+            # TODO: (baichao) SampleMeta中的global_step替换成partition_id
             sample = SampleMeta(
-                global_step=global_step,
-                global_index=sample_idx,
+                partition_id=partition_id,
+                global_index=global_index,
                 fields=fields,
             )
             samples.append(sample)
 
         return BatchMeta(samples=samples)
 
-    # ==================== Advanced Query API ====================
-
-    def query_partitions_by_pattern(self, pattern: str) -> list[str]:
-        """
-        Find partition IDs matching a specific pattern.
-
-        Args:
-            pattern: Pattern to match (supports wildcards like "train@*")
-
-        Returns:
-            List of matching partition IDs
-        """
-        import fnmatch
-
-        return [pid for pid in self.partitions.keys() if fnmatch.fnmatch(pid, pattern)]
-
-    def get_partition_statistics(self, partition_id: str) -> Optional[dict[str, Any]]:
-        """
-        Get detailed statistics for a partition.
-        Delegates to the partition's own method.
-
-        Args:
-            partition_id: ID of the partition
-
-        Returns:
-            Dictionary containing partition statistics, or None if partition doesn't exist
-        """
-        partition = self.get_partition(partition_id)
-        if not partition:
-            return None
-
-        return partition.get_statistics()
-
-    def clear_partition_data(self, partition_id: str, clear_consumption: bool = True) -> bool:
+    def clear(self, partition_id: str, clear_consumption: bool = True) -> bool:
         """
         Clear data for a specific partition.
 
@@ -846,69 +1031,12 @@
         if not partition:
             return False
 
-        success = partition.clear_data(clear_consumption)
+        global_indexes_range = list(self.index_manager.get_indexes_for_partition(partition_id))
+        success = partition.clear_data(global_indexes_range, clear_consumption)
+        self.index_manager.release_indexes(partition_id)
         if success:
             logger.info(f"Cleared data for partition {partition_id}")
         return success
-
-    # ==================== Legacy Compatibility API ====================
-    # These methods provide backward compatibility with the original controller interface
-
-    def _extract_partition_info_from_step(self, global_step: int, data_type: str = "train") -> tuple[str, int, int]:
-        """
-        Helper method to extract partition information in legacy format.
-
-        Args:
-            global_step: Global step number
-            data_type: Type of data (train, inference, etc.)
-
-        Returns:
-            Tuple of (partition_id, start_idx, end_idx)
-        """
-        # For legacy compatibility, assume fixed batch sizes
-        # This would need to be configured based on use case
-        default_batch_size = 32  # This should be configurable
-        default_num_samples = 1
-
-        partition_id = f"{data_type}@global_batch_{global_step}"
-        start_idx = 0
-        end_idx = default_batch_size * default_num_samples
-
-        return partition_id, start_idx, end_idx
-
-    def get_metadata_legacy(
-        self,
-        data_fields: list[str],
-        batch_size: int,
-        global_step: int,
-        mode: str = "fetch",
-        task_name: Optional[str] = None,
-        get_n_samples: bool = False,
-        data_type: str = "train",
-    ) -> BatchMeta:
-        """
-        Legacy compatibility method for getting metadata.
-
-        This method adapts the old global_step-based interface to the new partition-based system.
-        """
-        partition_id, start_idx, _ = self._extract_partition_info_from_step(global_step, data_type)
-
-        # Create partition if it doesn't exist
-        if partition_id not in self.partitions:
-            self.create_partition(partition_id)
-
-        if mode == "insert":
-            # For insert mode, return metadata for the entire batch
-            sample_indices = list(range(start_idx, start_idx + batch_size))
-            return self.generate_batch_meta(partition_id, sample_indices, data_fields, task_name or "", mode)
-
-        if task_name is None:
-            raise ValueError("task_name is required for fetch modes")
-
-        # For fetch modes, find ready samples
-        ready_samples = self.scan_data_status(partition_id, data_fields, task_name, batch_size)
-
-        return self.generate_batch_meta(partition_id, ready_samples, data_fields, task_name, mode)
 
     # ==================== ZMQ Communication Methods ====================
     # These methods are largely unchanged from the original implementation
@@ -1027,35 +1155,18 @@
                 # Handle new partition-based metadata requests
                 params = request_msg.body
                 partition_id = params.get("partition_id")
-                task_name = params.get("task_name")
-
-                if partition_id and task_name:
-                    # New partition-based request
-                    sample_indices = self.scan_data_status(
-                        partition_id=partition_id,
-                        field_names=params["data_fields"],
-                        task_name=task_name,
-                        batch_size=params["batch_size"],
-                        timeout=params.get("timeout", TQ_CONTROLLER_GET_METADATA_TIMEOUT),
-                    )
-
-                    metadata = self.generate_batch_meta(
-                        partition_id=partition_id,
-                        sample_indices=sample_indices,
-                        field_names=params["data_fields"],
-                        task_name=task_name,
-                        mode=params.get("mode", "fetch"),
-                    )
-                else:
-                    # Legacy compatibility mode
-                    metadata = self.get_metadata_legacy(
+
+                if partition_id:
+                    metadata = self.get_metadata(
                         data_fields=params["data_fields"],
                         batch_size=params["batch_size"],
-                        global_step=params["global_step"],
+                        partition_id=partition_id,
                         mode=params.get("mode", "fetch"),
                         task_name=params.get("task_name", None),
                         get_n_samples=params.get("get_n_samples", False),
                     )
+                else:
+                    raise ValueError(f"Please set the correct partition_id, for example: train_$global_step")
 
                 response_msg = ZMQMessage.create(
                     request_type=ZMQRequestType.GET_META_RESPONSE,
@@ -1063,6 +1174,29 @@
                     receiver_id=request_msg.sender_id,
                     body={"metadata": metadata},
                 )
+
+            elif request_msg.request_type == ZMQRequestType.GET_CLEAR_META:
+                params = request_msg.body
+                # TODO: (baichao) GET_CLEAR_META消息体需要包含partition_id
+                partition_id = params.get("partition_id")
+                if partition_id:
+                    metadata = self.get_metadata(
+                        data_fields=[],
+                        partition_id=partition_id,
+                        mode="insert",
+                    )
+                    response_msg = ZMQMessage.create(
+                        request_type=ZMQRequestType.GET_CLEAR_META_RESPONSE,
+                        sender_id=self.controller_id,
+                        receiver_id=request_msg.sender_id,
+                        body={"metadata": metadata},
+                    )
+            elif request_msg.request_type == ZMQRequestType.CLEAR_META:
+                params = request_msg.body
+                # TODO: (baichao) CLEAR_META消息体需要包含partition_id
+                partition_id = params.get("partition_id")
+                if partition_id:
+                    self.clear(partition_id)
 
             elif request_msg.request_type == ZMQRequestType.CHECK_CONSUMPTION:
                 # Handle consumption status checks
@@ -1083,8 +1217,7 @@
                     else:
                         consumed = False
                 else:
-                    # Legacy compatibility mode would go here
-                    consumed = False
+                    raise ValueError(f"Please set the correct partition_id, for example: train_$global_step")
 
                 response_msg = ZMQMessage.create(
                     request_type=ZMQRequestType.CONSUMPTION_RESPONSE,
@@ -1095,10 +1228,6 @@
                         "consumed": consumed,
                     },
                 )
-
-            # Handle other request types (CLEAR_META, GET_CLEAR_META) as needed
-            # ... (implementation would be similar to original but partition-aware)
-
             self.request_handle_socket.send_multipart([identity, response_msg.serialize()])
 
     def _update_data_status(self):
@@ -1109,18 +1238,8 @@
 
             if request_msg.request_type == ZMQRequestType.NOTIFY_DATA_UPDATE:
                 message_data = request_msg.body
-
+                # TODO: (baichao) NOTIFY_DATA_UPDATE消息体需要包含partition_id
                 partition_id = message_data.get("partition_id")
-                if not partition_id:
-                    # Legacy compatibility - extract partition from global_step
-                    global_step = message_data.get("global_step", 0)
-                    data_type = message_data.get("data_type", "train")
-                    partition_id, _, _ = self._extract_partition_info_from_step(global_step, data_type)
-
-                # Ensure partition exists
-                if partition_id not in self.partitions:
-                    num_samples = len(message_data.get("global_indexes", []))
-                    self.create_partition(partition_id)
 
                 # Update production status
                 success = self.update_production_status(
@@ -1148,28 +1267,4 @@
 
     def get_zmq_server_info(self) -> ZMQServerInfo:
         """Get ZMQ server connection information."""
-        return self.zmq_server_info
-
-    # ==================== Monitoring and Diagnostics ====================
-
-    def get_controller_status(self) -> dict[str, Any]:
-        """
-        Get comprehensive controller status information.
-
-        Returns:
-            Dictionary containing controller statistics and status
-        """
-        status = {
-            "controller_id": self.controller_id,
-            "total_partitions": len(self.partitions),
-            "connected_storage_managers": len(self._connected_storage_managers),
-            "uptime_seconds": time.time()
-            - (self.partitions[list(self.partitions.keys())[0]].created_at if self.partitions else time.time()),
-            "partitions": {},
-        }
-
-        # Add statistics for each partition
-        for partition_id in self.partitions:
-            status["partitions"][partition_id] = self.get_partition_statistics(partition_id)
-
-        return status+        return self.zmq_server_info